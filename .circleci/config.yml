# adapted from https://github.com/CircleCI-Public/circleci-demo-react-native
# and https://github.com/facebook/react-native/blob/master/.circleci/config.yml

version: 2.1
reference:
  workspace: &workspace ~/src
  ## Configurations
  android_config: &android_config
    working_directory: *workspace
    macos:
      xcode: '10.2.1'
    shell: /bin/bash --login -eo pipefail
    environment:
      TERM: dumb
      _JAVA_OPTIONS: '-XX:+UnlockExperimentalVMOptions -XX:+UseCGroupMemoryLimitForHeap'
      GRADLE_OPTS: '-Dorg.gradle.daemon=false -Dorg.gradle.configureondemand=true'

defaults: &defaults
  working_directory: ~/app
  docker:
    - image: celohq/node10-gcloud:v2
  environment:
    # To avoid ENOMEM problem when running node
    NODE_OPTIONS: '--max-old-space-size=4096'

android-defaults: &android-defaults
  <<: *defaults
  docker:
    - image: circleci/android:api-28-node
  environment:
    _JAVA_OPTIONS: '-XX:+UnlockExperimentalVMOptions -XX:+UseCGroupMemoryLimitForHeap'
    GRADLE_OPTS: '-Dorg.gradle.daemon=false -Dorg.gradle.configureondemand=true'

e2e-defaults: &e2e-defaults
  <<: *defaults
  docker:
    - image: celohq/circleci:geth1.9-2
  environment:
<<<<<<< HEAD
    CELO_BLOCKCHAIN_BRANCH_TO_TEST: mc/gold-mint
=======
    CELO_BLOCKCHAIN_BRANCH_TO_TEST: master
>>>>>>> f78a2b15

general:
  artifacts:
    - 'mobile/coverage'
    - 'web/coverage'
    - 'protocol/coverage'

commands:
  yarn_install:
    steps:
      - run:
          name: Create cache checksum files
          command: |
            mkdir -p ~/.tmp/checksumfiles
            # Concatenate package.json so we can use them as a part of the cache key
            find . -maxdepth 3 -type f -name 'package.json' -not -path "*node_modules*" -print0 | sort -z | xargs -0 cat > ~/.tmp/checksumfiles/package.json
            # Concatenate patches so we can use them as a part of the cache key
            find ./patches -type f -name '*.patch' -print0 | sort -z | xargs -0 cat > ~/.tmp/checksumfiles/patches
      - restore_cache:
          name: Restore cached node_modules
          keys:
            # Using a single cache key here as we don't want to fallback on restoring node_modules produced
            # by a different yarn.lock and patches
            - node_modules-v3-{{ arch }}-{{ checksum "yarn.lock" }}-{{ checksum "~/.tmp/checksumfiles/package.json" }}-{{ checksum "~/.tmp/checksumfiles/patches" }}
      - run:
          name: Extract cached node_modules (if present)
          command: |
            if [ -e ~/.tmp/node_modules.tgz ]; then
              tar -xf ~/.tmp/node_modules.tgz
            else
              # Dependencies have changed, create beacon file used by the install and check licenses steps
              touch ~/.tmp/yarn_deps_have_changed
            fi

      - run:
          name: Install dependencies
          command: |
            if [ ! -e ~/.tmp/yarn_deps_have_changed ]; then
              # Though `yarn install` is instantaneous with up-to-date node_modules which is the case when we've restored cached node_modules,
              # there's currently a bug with the generated node_modules/.yarn-integrity file which is apparently not entirely stable
              # for a given `yarn.lock`, through different runs of `yarn install`
              # This causes the `yarn check --integrity` step to fail
              # and hence `yarn install` has to redo all the work again (taking unnecessary time, and making the current cache useless)
              # See https://github.com/yarnpkg/yarn/issues/6703
              # So here to workaround this issue, we skip the install if dependencies haven't changed
              echo "Skipping install, dependencies haven't changed"
              # We still have to run postinstall though
              yarn run postinstall
              exit 0
            fi

            # Deals with yarn install flakiness which can come due to yarnpkg.com being
            # unreliable. For example, https://circleci.com/gh/celo-org/celo-monorepo/82685
            yarn install || yarn install
      - run:
          name: Fail if someone forgot to commit "yarn.lock"
          command: |
            if [[ $(git status --porcelain) ]]; then
              git --no-pager diff
              echo "There are git differences after running yarn install"
              exit 1
            fi

      # Workaround save_cache not supporting globbing for the paths key
      # see note in https://circleci.com/docs/2.0/caching/#basic-example-of-dependency-caching and https://ideas.circleci.com/ideas/CCI-I-239
      - run:
          name: Create cached node_modules (if necessary)
          command: |
            if [ ! -e ~/.tmp/node_modules.tgz ]; then 
              tar -c node_modules/ packages/*/node_modules/ | gzip --fast > ~/.tmp/node_modules.tgz
            fi
      - save_cache:
          name: Save cached node_modules
          key: node_modules-v3-{{ arch }}-{{ checksum "yarn.lock" }}-{{ checksum "~/.tmp/checksumfiles/package.json" }}-{{ checksum "~/.tmp/checksumfiles/patches" }}
          paths:
            - ~/.tmp/node_modules.tgz

jobs:
  install_dependencies:
    <<: *defaults
    # Source: https://circleci.com/docs/2.0/configuration-reference/#resource_class
    resource_class: medium+
    steps:
      - restore_cache:
          keys:
            - source-v1-{{ .Branch }}-{{ .Revision }}
            - source-v1-{{ .Branch }}-
            - source-v1-

      - checkout

      - save_cache:
          key: source-v1-{{ .Branch }}-{{ .Revision }}
          paths:
            - '.git'

      - run:
          name: Verify setup for incremental testing
          command: |
            set -euo pipefail
            cd ~/app
            set -v
            # To get the "master" branch mapping
            git checkout master
            git checkout ${CIRCLE_BRANCH}
            # Verify that following commands work, they are later called in the incremental testing script
            # There output does not matter here, the fact that they finish successfully does.
            git rev-parse --abbrev-ref HEAD

      - attach_workspace:
          at: ~/app

      - yarn_install

      - run:
          name: Build packages
          command: |
            # separate build to avoid ENOMEM in CI :(
            yarn build --scope @celo/utils
            yarn build --scope @celo/protocol
            yarn build --ignore @celo/protocol --ignore docs --ignore @celo/web

      - run:
          name: Check licenses
          command: |
            if [ ! -e ~/.tmp/yarn_deps_have_changed ]; then
              # Internally `yarn check-licenses` downloads dependencies into its cache again even if node_modules are up-to-date
              # which happens when we've restored our cached node_modules.
              # Making `yarn check-licenses` take ~45secs instead of ~3secs (depending on network conditions and build machine)
              # So here we skip checking when it's unnecessary
              echo "Skipping checking licenses, dependencies haven't changed"
              exit 0
            fi
            yarn check-licenses

      - persist_to_workspace:
          root: .
          paths:
            - .

  end-to-end-mobile-test:
    <<: *android_config
    resource_class: large
    steps:
      - checkout
      - run: cd ~/src/
      - restore_cache:
          keys:
            - yarn-v4-macos-{{ .Branch }}-{{ checksum "yarn.lock" }}
            - yarn-v4-macos-{{ .Branch }}-
            - yarn-v4-macos-
            - yarn-v4-
      - restore_cache:
          keys:
            - android-emulator-image-v3-{{ checksum "packages/mobile/scripts/install_android_emulator_image.sh" }}
      - run:
          name: Setup environment variables
          command: |
            echo 'export PATH="$PATH:/usr/local/opt/node@8/bin:${HOME}/.yarn/bin:${HOME}/${CIRCLE_PROJECT_REPONAME}/node_modules/.bin:/usr/local/share/android-sdk/tools/bin"' >> $BASH_ENV
            echo 'export ANDROID_HOME="/usr/local/share/android-sdk"' >> $BASH_ENV
            echo 'export ANDROID_SDK_HOME="/usr/local/share/android-sdk"' >> $BASH_ENV
            echo 'export ANDROID_SDK_ROOT="/usr/local/share/android-sdk"' >> $BASH_ENV
            echo 'export QEMU_AUDIO_DRV=none' >> $BASH_ENV
            export PATH=$PATH:/usr/local/share/android-sdk/platform-tools/
      - run:
          name: Install Android sdk
          command: |
            HOMEBREW_NO_AUTO_UPDATE=1 brew tap homebrew/cask
            HOMEBREW_NO_AUTO_UPDATE=1 brew cask install android-sdk
      - run:
          name: Install emulator dependencies
          command: (yes | bash ./packages/mobile/scripts/install_android_emulator_image.sh > /dev/null) || true
      - save_cache:
          key: android-emulator-image-v3-{{ checksum "packages/mobile/scripts/install_android_emulator_image.sh" }}
          paths:
            - /usr/local/Caskroom/android-sdk/*
      - run:
          name: Install Android dependencies
          command: |
            HOMEBREW_NO_AUTO_UPDATE=1 brew install cask
            HOMEBREW_NO_AUTO_UPDATE=1 brew cask install android-platform-tools
            HOMEBREW_NO_AUTO_UPDATE=1 brew tap homebrew/cask-versions
            HOMEBREW_NO_AUTO_UPDATE=1 brew cask install homebrew/cask-versions/adoptopenjdk8
      - run:
          name: Create Android Virtual Device (AVD)
          command: |
            avdmanager create avd -n Nexus_5X_API_28_x86 -k "system-images;android-26;google_apis;x86" -g google_apis -d "Nexus 5"
            # Copy device configuarion, adv for some reason doesn't
            mkdir -p ~/.android/avd/Nexus_5X_API_28_x86.avd/ && cp packages/mobile/e2e/conf/avd_conf.ini ~/.android/avd/Nexus_5X_API_28_x86.avd/config.ini
      - run:
          name: Set up nodejs
          command: |
            echo `. ~/.bash_profile` # for some mreason just `source ~/.bash_profile` makes the build fail
            # install nvm
            HOMEBREW_NO_AUTO_UPDATE=1 brew install wget
            wget -qO- https://raw.githubusercontent.com/nvm-sh/nvm/v0.35.0/install.sh | bash
            echo -e '\nexport NVM_DIR="$HOME/.nvm"' >> ~/.bash_profile
            echo -e '\n[ -s "$NVM_DIR/nvm.sh" ] && \. "$NVM_DIR/nvm.sh"' >> ~/.bash_profile # add nvm to path
      - run: echo `. ~/.bash_profile`
      - run: nvm install v10.16.3 && nvm use v10.16.3
      - run:
          name: install miscellaneous
          command: |
            HOMEBREW_NO_AUTO_UPDATE=1 brew install tree coreutils
      # Currently not used
      # - run: npm install --global react-native-kill-packager
      - run:
          # need to run this because it's another OS than install_dependencies job
          name: yarn
          command: |
            # TODO, Make cache work and figure out why this doesn't work
            # if [ ! -d node_modules ]; then
            #     echo "No cache found, install yarn. Hold tight."
            #     yarn
            # else
            #   echo "Cache found, just run post-script."
            #   yarn postinstall
            # fi
            yarn || yarn 
            yarn build || yarn build
            yarn run jetify
      - save_cache:
          key: yarn-v4-macos-{{ .Branch }}-{{ checksum "yarn.lock" }}
          paths:
            - ~/src/node_modules
            - ~/src/packages/*/node_modules
            - ~/.cache/yarn
      - run:
          name: Install some extra dependencies the app needs
          command: HOMEBREW_NO_AUTO_UPDATE=1 brew install pidcat watchman
      - restore_cache:
          key: yarn-v3-{{ arch }}-{{ .Branch }}-{{ checksum "packages/mobile/android/build.gradle" }}-{{ checksum "packages/mobile/android/settings.gradle" }}-{{ checksum "packages/mobile/android/app/build.gradle" }}-{{ checksum "packages/mobile/.env.test" }}
      - run:
          name: Make sure there's only one adb # This is probably a brew bug
          command: cp /usr/local/share/android-sdk/platform-tools/adb /usr/local/bin/adb
      - run:
          name: Start emulator
          command: cd ~/src/packages/mobile && bash ./scripts/start_emulator.sh
          background: true
      - run:
          name: Start metro
          command: cd ~/src/packages/mobile && yarn start
          background: true
      - run: cp node_modules/.bin/jest packages/mobile/node_modules/.bin/ # for some reason jest is just not there
      # TODO - run: lock device
      - run:
          name: Build end-to-end test
          command: cd ~/src/packages/mobile && yarn test:build-e2e
      - run:
          name: Sleep until Device connects
          command: cd ~/src/packages/mobile && bash ./scripts/wait_for_emulator_to_connect.sh
      # TODO - run: unlock device
      - run:
          name: Start pidcat logging
          command: pidcat -t "GoLog" -t "Go" # React logs are on metro step since RN 61
          background: true
      - run:
          name: Run yarn dev
          command: cd ~/src/packages/mobile && ENVFILE=".env.test" yarn dev
      - run:
          name: Restart adb
          command: adb kill-server && adb start-server
      - run:
          name: Run test itself

          command: |
            cd ~/src/packages/mobile
            # detox sometimes without releasing the terminal and thus making the CI timout
            # 480s = 8 minutes
            timeout 480 yarn test:detox || echo "failed, try again"
            timeout 480 yarn test:detox || echo "detox failed, return 0 to prevent CI from failing"
            # TODO errors are currently not reported, until we figure out why detox can't find functions https://github.com/wix/Detox/issues/1723
      - run: cd ~/src
      - save_cache:
          key: yarn-v3-{{ arch }}-{{ .Branch }}-{{ checksum "packages/mobile/android/build.gradle" }}-{{ checksum "packages/mobile/android/settings.gradle" }}-{{ checksum "packages/mobile/android/app/build.gradle" }}-{{ checksum "packages/mobile/.env.test" }}
          paths:
            - ~/src/packages/mobile/android/app/build/outputs/apk/
            - ~/.gradle/

  end-to-end-mobile-test-ios:
    macos:
      xcode: '11.3.1'
    working_directory: ~/app_osx
    steps:
      - checkout
      - run:
          name: Configure environment variables
          command: |
            echo 'export PATH=/usr/local/opt/node@10/bin:$PATH' >> $BASH_ENV
            source $BASH_ENV
      - run:
          name: Install needed tools
          command: |
            set -euo pipefail
            export HOMEBREW_NO_AUTO_UPDATE=1
            brew install node@10
            brew tap wix/brew
            brew install applesimutils
            node -v
      # Not using a workspace here as Node and Yarn versions
      # differ between our macOS executor image and the Docker containers
      - yarn_install
      - run:
          name: Build mobile dependencies
          command: |
            set -euo pipefail
            yarn build \
              --scope @celo/mobile \
              --include-filtered-dependencies
      - run:
          name: Install bundle
          command: |
            set -euo pipefail
            cd packages/mobile
            bundle install
      - run:
          name: Fail if someone forgot to commit "Gemfile.lock"
          command: |
            set -euo pipefail
            if [[ $(git status --porcelain) ]]; then
              git --no-pager diff
              echo "There are git differences after running bundle install"
              exit 1
            fi
      - restore_cache:
          name: Restore pods cache
          keys:
            # Using a single cache key here as we don't want partial cache restoration
            # i.e. when Podfile/Podfile.lock change, we want to start fresh again
            - pods-wallet-v1-{{ arch }}-{{ checksum "packages/mobile/ios/Podfile" }}-{{ checksum "packages/mobile/ios/Podfile.lock" }}
      - run:
          name: Install pods
          command: |
            set -euo pipefail
            cd packages/mobile/ios
            bundle exec pod install
      - run:
          name: Fail if someone forgot to commit "Podfile.lock"
          command: |
            set -euo pipefail
            if [[ $(git status --porcelain) ]]; then
              git --no-pager diff
              echo "There are git differences after running pod install"
              exit 1
            fi
      - save_cache:
          name: Save pods cache
          key: pods-wallet-v1-{{ arch }}-{{ checksum "packages/mobile/ios/Podfile" }}-{{ checksum "packages/mobile/ios/Podfile.lock" }}
          paths:
            - packages/mobile/ios/Pods
      - restore_cache:
          name: Restore built detox framework
          keys:
            - detox-v1-{{ arch }}-{{ checksum "yarn.lock" }}-{{ checksum "~/.tmp/checksumfiles/patches" }}
      - run:
          name: Build detox framework
          command: |
            set -euo pipefail
            cd packages/mobile
            # Make sure the detox framework is present
            yarn run detox build-framework-cache
      - save_cache:
          name: Save built detox framework
          key: detox-v1-{{ arch }}-{{ checksum "yarn.lock" }}-{{ checksum "~/.tmp/checksumfiles/patches" }}
          paths:
            - ~/Library/Detox/ios
      - run:
          name: Run e2e tests
          command: |
            set -euo pipefail
            cd packages/mobile
            # Create dummy Google services plist
            /usr/libexec/PlistBuddy -c "Save" ios/GoogleService-Info.dev.plist
            yarn run test:e2e:ios
      - store_artifacts:
          path: packages/mobile/e2e/artifacts
          destination: mobile/e2e/artifacts

  lint-checks:
    <<: *defaults
    steps:
      - attach_workspace:
          at: ~/app
      # If this fails, fix it with
      # `./node_modules/.bin/prettier --config .prettierrc.js --write '**/*.+(ts|tsx|js|jsx)'`
      - run: yarn run prettify:diff
      - run: yarn run lint

  general-test:
    <<: *defaults
    steps:
      - attach_workspace:
          at: ~/app

      - run:
          name: jest tests
          command: |
            mkdir -p test-results/jest
            yarn run lerna --ignore @celo/contractkit --ignore @celo/mobile --ignore @celo/protocol --ignore @celo/celotool --ignore @celo/celocli run test

      - store_test_results:
          path: test-results

      - store_artifacts:
          path: packages/web/coverage
          destination: web/coverage

      - run:
          name: copy
          command: |
            mkdir -p packages/web/web/coverage
            cp -r packages/web/coverage packages/web/web/
      - run:
          name: Upload to CodeCov
          command: yarn codecov -F web

  mobile-test-build-app:
    <<: *android-defaults
    resource_class: large

    steps:
      - attach_workspace:
          at: ~/app
      - run:
          name: Build Android app (debug version)
          command: |
            set -euo pipefail
            yarn run jetify
            cd packages/mobile/android
            ENVFILE=.env.test ./gradlew assembleDebug
            cd -

  mobile-test:
    <<: *defaults
    steps:
      - attach_workspace:
          at: ~/app

      - run:
          name: Ensure translations are not missing
          command: |
            cd packages/mobile
            yarn --cwd packages/mobile test:verify-locales

      - run:
          name: jest tests
          command: |
            mkdir -p test-results/jest
            # Tests fail with https://stackoverflow.com/questions/38558989/node-js-heap-out-of-memory without this
            NODE_OPTIONS="--max-old-space-size=4096" yarn --cwd packages/mobile test:ci
          environment:
            JEST_JUNIT_OUTPUT: test-results/jest/junit.xml

      - store_test_results:
          path: test-results

      - store_artifacts:
          path: packages/mobile/coverage
          destination: mobile/coverage

      - run:
          name: copy
          command: |
            mkdir -p packages/mobile/mobile/coverage
            cp -r packages/mobile/coverage packages/mobile/mobile/
      - run:
          name: Upload to CodeCov
          command: yarn codecov -F mobile

  verification-pool-api:
    <<: *defaults
    steps:
      - attach_workspace:
          at: ~/app

      - run:
          name: jest tests
          command: |
            mkdir -p test-results/jest
            yarn --cwd packages/verification-pool-api test
          environment:
            JEST_JUNIT_OUTPUT: test-results/jest/junit.xml

  protocol-test:
    <<: *defaults
    steps:
      - attach_workspace:
          at: ~/app
      - run:
          name: Check if the test should run
          command: |
            FILES_TO_CHECK="${PWD}/packages/protocol,${PWD}/packages/utils,${PWD}/.circleci/config.yml"
            ./scripts/ci_check_if_test_should_run_v2.sh ${FILES_TO_CHECK}
      - run:
          name: test
          # Flaky tests - run them twice
          command: yarn --cwd packages/protocol test || yarn --cwd packages/protocol test

  # Slow and flaky compared to protocol-test which runs without coverage
  protocol-test-with-code-coverage:
    <<: *defaults
    steps:
      - attach_workspace:
          at: ~/app
      - run:
          name: Check if the test should run
          command: |
            FILES_TO_CHECK="${PWD}/packages/protocol,${PWD}/packages/utils,${PWD}/.circleci/config.yml"
            ./scripts/ci_check_if_test_should_run_v2.sh ${FILES_TO_CHECK}
      - run:
          name: test
          # Flaky tests - run them twice
          command: yarn --cwd packages/protocol test:coverage || yarn --cwd packages/protocol test:coverage
      - store_artifacts:
          path: packages/protocol/coverage
          destination: protocol/coverage
      - run:
          name: Upload to CodeCov
          command: yarn codecov -F protocol

  contractkit-test:
    <<: *defaults
    steps:
      - attach_workspace:
          at: ~/app
      - run:
          name: Generate DevChain
          command: |
            (cd packages/contractkit && yarn test:reset)
      - run:
          name: Run Tests
          command: yarn --cwd=packages/contractkit test
      - run:
          name: Fail if someone forgot to commit contractkit docs
          command: |
            yarn --cwd=packages/contractkit docs
            if [[ $(git status packages/docs/developer-resources/contractkit --porcelain) ]]; then
              git --no-pager diff packages/docs/developer-resources/contractkit
              echo "There are git differences after generating contractkit docs"
              exit 1
            fi

  cli-test:
    <<: *defaults
    steps:
      - attach_workspace:
          at: ~/app
      - run:
          name: Generate DevChain
          command: |
            (cd packages/cli && yarn test:reset)
      - run:
          name: Run Tests
          command: yarn --cwd=packages/cli test
      - run:
          name: Fail if someone forgot to commit CLI docs
          command: |
            yarn --cwd=packages/cli docs
            if [[ $(git status packages/docs/command-line-interface --porcelain) ]]; then
              git --no-pager diff packages/docs/command-line-interface
              echo "There are git differences after generating CLI docs"
              exit 1
            fi
      - run:
          name: Verify that a new account can be created
          command: |
            yarn --cwd=packages/cli run celocli account:new

      # Won't work when cli uses git dependencies!
      # - run:
      #     name: Install and test the npm package
      #     command: |
      #       set -euo pipefail
      #       cd packages/cli
      #       yarn pack
      #       cd /tmp
      #       npm install ~/app/packages/cli/celo-celocli-*.tgz
      #       ./node_modules/.bin/celocli account:new # Small test

  typescript-test:
    <<: *defaults
    steps:
      - attach_workspace:
          at: ~/app

      - run:
          name: Install and test the npm package
          command: |
            set -euo pipefail
            cd packages/typescript
            yarn pack
            cd /tmp
            npm install ~/app/packages/typescript/*.tgz

  utils-test:
    <<: *defaults
    steps:
      - attach_workspace:
          at: ~/app

      - run:
          name: Install and test the npm package
          command: |
            set -euo pipefail
            cd packages/utils
            yarn pack
            cd /tmp
            npm install ~/app/packages/utils/*.tgz

  end-to-end-geth-transfer-test:
    <<: *e2e-defaults
    resource_class: large
    steps:
      - attach_workspace:
          at: ~/app
      - run:
          name: Check if the test should run
          command: |
            FILES_TO_CHECK="${PWD}/packages/celotool,${PWD}/packages/protocol,${PWD}/.circleci/config.yml"
            ./scripts/ci_check_if_test_should_run_v2.sh ${FILES_TO_CHECK}
      - run:
          name: Run test
          no_output_timeout: 20m
          command: |
            set -e
            cd packages/celotool
            ./ci_test_transfers.sh checkout ${CELO_BLOCKCHAIN_BRANCH_TO_TEST}

  end-to-end-geth-blockchain-parameters-test:
    <<: *e2e-defaults
    resource_class: large
    steps:
      - attach_workspace:
          at: ~/app
      - run:
          name: Check if the test should run
          command: |
            FILES_TO_CHECK="${PWD}/packages/celotool,${PWD}/packages/protocol,${PWD}/.circleci/config.yml"
            ./scripts/ci_check_if_test_should_run_v2.sh ${FILES_TO_CHECK}
      - run:
          name: Run test
          no_output_timeout: 20m
          command: |
            set -e
            cd packages/celotool
            ./ci_test_blockchain_parameters.sh checkout ${CELO_BLOCKCHAIN_BRANCH_TO_TEST}

  end-to-end-geth-slashing-test:
    <<: *e2e-defaults
    resource_class: large
    steps:
      - attach_workspace:
          at: ~/app
      - run:
          name: Check if the test should run
          command: |
            FILES_TO_CHECK="${PWD}/packages/celotool,${PWD}/packages/protocol,${PWD}/.circleci/config.yml"
            ./scripts/ci_check_if_test_should_run_v2.sh ${FILES_TO_CHECK}
      - run:
          name: Run test
          no_output_timeout: 20m
          command: |
            set -e
            cd packages/celotool
            ./ci_test_slashing.sh checkout ${CELO_BLOCKCHAIN_BRANCH_TO_TEST}

  end-to-end-geth-governance-test:
    <<: *e2e-defaults
    resource_class: large
    steps:
      - attach_workspace:
          at: ~/app
      - run:
          name: Check if the test should run
          command: |
            FILES_TO_CHECK="${PWD}/packages/celotool,${PWD}/packages/protocol,${PWD}/.circleci/config.yml"
            ./scripts/ci_check_if_test_should_run_v2.sh ${FILES_TO_CHECK}
      - run:
          name: Run test
          no_output_timeout: 20m
          command: |
            set -e
            cd packages/celotool
            ./ci_test_governance.sh checkout ${CELO_BLOCKCHAIN_BRANCH_TO_TEST}

  end-to-end-geth-sync-test:
    <<: *e2e-defaults
    resource_class: large
    steps:
      - attach_workspace:
          at: ~/app
      - run:
          name: Check if the test should run
          command: |
            FILES_TO_CHECK="${PWD}/packages/celotool,${PWD}/packages/protocol,${PWD}/.circleci/config.yml"
            ./scripts/ci_check_if_test_should_run_v2.sh ${FILES_TO_CHECK}
      - run:
          name: Run test
          command: |
            set -e
            cd packages/celotool
            ./ci_test_sync.sh checkout ${CELO_BLOCKCHAIN_BRANCH_TO_TEST}

  end-to-end-geth-validator-order-test:
    <<: *e2e-defaults
    resource_class: large
    steps:
      - attach_workspace:
          at: ~/app
      - run:
          name: Check if the test should run
          command: |
            FILES_TO_CHECK="${PWD}/packages/celotool,${PWD}/packages/protocol,${PWD}/.circleci/config.yml"
            ./scripts/ci_check_if_test_should_run_v2.sh ${FILES_TO_CHECK}
      - run:
          name: Run test
          command: |
            set -e
            cd packages/celotool
            ./ci_test_validator_order.sh checkout ${CELO_BLOCKCHAIN_BRANCH_TO_TEST}

  web:
    working_directory: ~/app
    docker:
      - image: celohq/node10-gcloud
    steps:
      - attach_workspace:
          at: ~/app

      - run: mkdir ~/.ssh/ && echo -e "Host github.com\n\tStrictHostKeyChecking no\n" > ~/.ssh/config
      - run: cd packages/web && ./circle_deploy.sh

  test-typescript-npm-package-install:
    working_directory: ~/app
    docker:
      - image: celohq/node10-gcloud
    steps:
      - run:
          name: Installing npm package - @celo/typescript
          command: yarn add @celo/typescript

  test-utils-npm-package-install:
    working_directory: ~/app
    docker:
      - image: celohq/node10-gcloud
    steps:
      - run:
          name: Installing npm package - @celo/utils
          command: yarn add @celo/utils

  test-contractkit-npm-package-install:
    working_directory: ~/app
    docker:
      - image: celohq/node10-gcloud
    steps:
      - run:
          name: Installing npm package - @celo/contractkit
          command: |
            # Try one more time in case the first attempt fails
            # to deal with scenarios like https://circleci.com/gh/celo-org/celo-monorepo/23329
            yarn add @celo/contractkit || yarn add @celo/contractkit

  test-celocli-npm-package-install:
    working_directory: ~/app
    docker:
      - image: celohq/node10-gcloud
    steps:
      - run:
          name: Installing npm package - @celo/celocli
          command: npm install @celo/celocli
      - run:
          name: Minor test of celocli
          command: ./node_modules/.bin/celocli account:new # Small test

workflows:
  version: 2
  celo-monorepo-build:
    jobs:
      - install_dependencies
      - lint-checks:
          requires:
            - install_dependencies
      - general-test:
          requires:
            - install_dependencies
      - cli-test:
          requires:
            - install_dependencies
      - contractkit-test:
          requires:
            - install_dependencies
      - mobile-test:
          requires:
            - lint-checks
      - mobile-test-build-app:
          requires:
            - mobile-test
      - end-to-end-mobile-test-ios
      - verification-pool-api:
          requires:
            - lint-checks
      - protocol-test:
          requires:
            - lint-checks
      - typescript-test:
          requires:
            - install_dependencies
      - utils-test:
          requires:
            - install_dependencies
      - end-to-end-geth-transfer-test:
          requires:
            - lint-checks
            - contractkit-test
      - end-to-end-geth-blockchain-parameters-test:
          requires:
            - lint-checks
            - contractkit-test
      - end-to-end-geth-slashing-test:
          requires:
            - lint-checks
            - contractkit-test
      - end-to-end-geth-governance-test:
          requires:
            - lint-checks
            - contractkit-test
      - end-to-end-geth-sync-test:
          requires:
            - lint-checks
            - contractkit-test
      - end-to-end-geth-validator-order-test:
          requires:
            - lint-checks
            - contractkit-test
  npm-install-testing-cron-workflow:
    triggers:
      - schedule:
          # 7 PM in UTC = noon in PDT.
          # Best for test to fail during SF afternoon, so that, someone can fix it during the day time.
          cron: '0 19 * * *'
          filters:
            branches:
              only:
                - master
    jobs:
      - test-typescript-npm-package-install
      - test-utils-npm-package-install
      - test-contractkit-npm-package-install
      - test-celocli-npm-package-install
  protocol-testing-with-code-coverage-cron-workflow:
    triggers:
      - schedule:
          # 1 PM in UTC = 6 AM in PDT.
          # Best for this slow test (~3 hours) to run during SF early morning.
          cron: '0 13 * * *'
          filters:
            branches:
              only:
                - master
    jobs:
      - install_dependencies
      - lint-checks:
          requires:
            - install_dependencies
      - protocol-test-with-code-coverage:
          requires:
            - lint-checks<|MERGE_RESOLUTION|>--- conflicted
+++ resolved
@@ -36,12 +36,7 @@
   docker:
     - image: celohq/circleci:geth1.9-2
   environment:
-<<<<<<< HEAD
     CELO_BLOCKCHAIN_BRANCH_TO_TEST: mc/gold-mint
-=======
-    CELO_BLOCKCHAIN_BRANCH_TO_TEST: master
->>>>>>> f78a2b15
-
 general:
   artifacts:
     - 'mobile/coverage'
