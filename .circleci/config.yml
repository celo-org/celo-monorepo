--- conflicted
+++ resolved
@@ -8,11 +8,7 @@
   android_config: &android_config
     working_directory: *workspace
     macos:
-<<<<<<< HEAD
       xcode: "11.3.1"
-=======
-      xcode: '10.2.1'
->>>>>>> 77bb4075
     shell: /bin/bash --login -eo pipefail
     environment:
       TERM: dumb
@@ -27,17 +23,6 @@
     # To avoid ENOMEM problem when running node
     NODE_OPTIONS: '--max-old-space-size=4096'
 
-<<<<<<< HEAD
-=======
-android-defaults: &android-defaults
-  <<: *defaults
-  docker:
-    - image: circleci/android:api-28-node
-  environment:
-    _JAVA_OPTIONS: '-XX:+UnlockExperimentalVMOptions -XX:+UseCGroupMemoryLimitForHeap'
-    GRADLE_OPTS: '-Dorg.gradle.daemon=false -Dorg.gradle.configureondemand=true'
-
->>>>>>> 77bb4075
 e2e-defaults: &e2e-defaults
   <<: *defaults
   docker:
@@ -118,13 +103,8 @@
       - run:
           name: Create cached node_modules (if necessary)
           command: |
-<<<<<<< HEAD
-            if [ ! -e ~/.tmp/node_modules.tgz ]; then
-              tar -c node_modules/ packages/*/node_modules/ | gzip --fast > ~/.tmp/node_modules.tgz
-=======
             if [ ! -e ~/.tmp/node_modules.tgz ]; then 
               tar -c node_modules/ packages/*/node_modules/ packages/phone-number-privacy/*/node_modules/ | gzip --fast > ~/.tmp/node_modules.tgz
->>>>>>> 77bb4075
             fi
       - save_cache:
           name: Save cached node_modules
