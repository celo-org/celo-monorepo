--- conflicted
+++ resolved
@@ -31,14 +31,8 @@
   },
   "workspaces": {
     "packages": [
-<<<<<<< HEAD
       "packages/*"
-=======
-      "packages/*",
-      "packages/sdk/*",
-      "packages/sdk/wallets/*",
       "packages/protocol/abis"
->>>>>>> 1306ab4d
     ],
     "nohoist": [
       "**/openzeppelin-solidity",
