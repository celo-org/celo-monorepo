--- conflicted
+++ resolved
@@ -29,12 +29,9 @@
     "keys:encrypt": "bash scripts/key_placer.sh encrypt",
     "check:packages": "node ./scripts/check-packages.js",
     "release": "yarn build && yarn cs publish",
-<<<<<<< HEAD
     "beta-enter": "bash scripts/beta-enter.sh",
     "beta-exit": "yarn changeset pre exit && git commit -am 'Complete beta mode'",
-=======
     "version-and-reinstall": "yarn changeset version && yarn install",
->>>>>>> fc1eb592
     "celotool": "yarn --cwd packages/celotool run --silent cli",
     "celocli": "yarn --cwd packages/cli run --silent celocli",
     "update-dependency-graph": "ts-node ./scripts/update_dependency_graph.ts",
