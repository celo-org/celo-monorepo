{
  "name": "celo",
  "version": "1.0.0",
  "author": "Celo",
  "license": "SEE LICENSE IN SUB-PACKAGES",
  "private": true,
  "scripts": {
    "install-pkg": "yarn install --link-duplicates",
    "lint": "yarn lerna run lint",
    "prettify": "yarn run prettier --config .prettierrc.js --write '**/*.+(ts|tsx|js|jsx)'",
    "prettify:diff": "yarn run prettier --config .prettierrc.js --list-different '**/*.+(ts|tsx|js|jsx)'",
    "reset": "yarn reset-modules && yarn reset-cache",
    "reset-cache": "yarn reset-yarn && yarn reset-rn",
    "reset-modules": "rm -rf node_modules/ packages/*/node_modules",
    "reset-rn": "watchman watch-del-all; rm -rf $TMPDIR/metro-cache-*; rm -rf $TMPDIR/haste-map-*; rm -rf $TMPDIR/metro-symbolicate*",
    "reset-yarn": "yarn cache clean",
    "test": "yarn run lerna run test",
    "build": "yarn run lerna run build",
    "report-coverage": "yarn run lerna run test-coverage",
    "test:watch": "node node_modules/jest/bin/jest.js --watch",
    "postinstall": "yarn run lerna run postinstall && patch-package && sh scripts/custom_patch_packages.sh && yarn keys:decrypt",
    "preinstall": "bash scripts/create_key_templates.sh",
    "keys:decrypt": "bash scripts/key_placer.sh decrypt",
    "keys:encrypt": "bash scripts/key_placer.sh encrypt"
  },
  "husky": {
    "hooks": {
      "pre-commit": "pretty-quick --staged",
      "pre-push": "node ./scripts/hooks/pre-push.js"
    }
  },
  "workspaces": {
    "packages": [
      "packages/*"
    ],
    "nohoist": [
      "@celo/verifier/react-native",
      "@celo/mobile/react-native",
      "@celo/react-components/react-native",
      "@celo/web/@timkendrick/monaco-editor",
      "@celo/web/@types/react-i18next",
      "@celo/web/next-i18next",
      "**/openzeppelin-solidity"
    ]
  },
  "devDependencies": {
    "@types/jest": "^24.0.17",
    "husky": "^3.0.0",
    "lerna": "^3.16.0",
    "patch-package": "^5.1.1",
    "prettier": "1.13.5",
    "pretty-quick": "^1.11.1",
    "solc": "0.5.8",
    "tslint": "^5.12.1",
    "jest": "^24.8.0",
    "ts-jest": "^24.0.2",
    "typescript-tslint-plugin": "^0.5.4",
    "tsconfig-paths": "^3.8.0",
    "ts-node": "^8.3.0",
    "typescript": "^3.5.3"
  },
  "dependencies": {
    "codecov": "^3.1.0"
  },
  "resolutions": {
    "node-gyp": "5.0.1",
    "tar": "4.4.10",
<<<<<<< HEAD
    "react-native-udp": "2.6.1"
=======
    "lodash": "4.17.15",
    "**/codecov/**/js-yaml": "^3.13.1",
    "**/deep-extend": "^0.5.1",
    "**/extend": "^3.0.2"
>>>>>>> 0101b222
  }
} <|MERGE_RESOLUTION|>--- conflicted
+++ resolved
@@ -65,13 +65,10 @@
   "resolutions": {
     "node-gyp": "5.0.1",
     "tar": "4.4.10",
-<<<<<<< HEAD
-    "react-native-udp": "2.6.1"
-=======
+    "react-native-udp": "2.6.1",
     "lodash": "4.17.15",
     "**/codecov/**/js-yaml": "^3.13.1",
     "**/deep-extend": "^0.5.1",
     "**/extend": "^3.0.2"
->>>>>>> 0101b222
   }
 } 