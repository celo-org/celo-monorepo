{
  "name": "celo",
  "version": "1.0.0",
  "author": "Celo",
  "license": "SEE LICENSE IN SUB-PACKAGES",
  "private": true,
  "scripts": {
    "preinstall": "git config --global url.\"https://\".insteadOf ssh://",
    "install-pkg": "yarn install --link-duplicates",
    "lint": "yarn lerna run lint && yarn run --silent lint:do-not-merge",
    "lint:do-not-merge": "! git grep -E 'DO[ _]*NOT[ _]*MERGE'",
    "prettify": "yarn run prettier --config .prettierrc.js --write '**/*.+(ts|tsx|js|jsx|sol|java)'",
    "prettify:diff": "yarn run prettier --config .prettierrc.js --list-different '**/*.+(ts|tsx|js|jsx|sol|java)'",
    "reset": "yarn reset-modules && yarn reset-cache",
    "reset-cache": "yarn reset-yarn && yarn reset-rn",
    "reset-modules": "rm -rf node_modules/ packages/*/node_modules",
    "reset-rn": "watchman watch-del-all; rm -rf $TMPDIR/metro-cache-*; rm -rf $TMPDIR/haste-map-*; rm -rf $TMPDIR/metro-symbolicate*",
    "reset-yarn": "yarn cache clean",
    "test": "yarn run lerna run test",
    "build": "yarn run lerna run build",
    "clean": "yarn run lerna run clean",
    "docs": "yarn run lerna run docs",
    "check-licenses": "yarn licenses list --prod | grep '\\(─ GPL\\|─ (GPL-[1-9]\\.[0-9]\\+ OR GPL-[1-9]\\.[0-9]\\+)\\)' && echo 'Found GPL license(s). Use 'yarn licenses list --prod' to look up the offending package' || echo 'No GPL licenses found'",
    "report-coverage": "yarn run lerna run test-coverage",
    "test:watch": "node node_modules/jest/bin/jest.js --watch",
    "postinstall": "yarn run lerna run postinstall && patch-package && yarn keys:decrypt",
    "keys:decrypt": "bash scripts/key_placer.sh decrypt",
    "keys:encrypt": "bash scripts/key_placer.sh encrypt",
    "check:packages": "node ./scripts/check-packages.js",
    "celotool": "yarn --cwd packages/celotool run --silent cli",
    "celocli": "yarn --cwd packages/cli run --silent celocli",
    "update-dependency-graph": "ts-node ./scripts/update_dependency_graph.ts",
    "deploy-sdks": "ts-node ./scripts/deploy-sdks.ts",
    "deprecate-sdks": "ts-node ./scripts/unpublish-sdks.ts"
  },
  "husky": {
    "hooks": {
      "pre-commit": "pretty-quick --staged --pattern '**/*.+(ts|tsx|js|jsx|sol|java)'",
      "pre-push": "node ./scripts/hooks/pre-push.js"
    }
  },
  "workspaces": {
    "packages": [
      "packages/*",
      "packages/phone-number-privacy/*",
      "packages/sdk/*",
      "packages/sdk/wallets/*"
    ],
    "nohoist": [
      "**/openzeppelin-solidity",
      "**/solidity-bytes-utils",
      "**/@apollo/react-testing"
    ]
  },
  "devDependencies": {
    "@babel/core": "^7.8.4",
    "@babel/runtime": "^7.8.4",
    "@types/jest": "^29.1.1",
    "@types/node": "18.7.16",
    "@types/prompt": "1.1.1",
    "@types/semver": "7.3.8",
    "babel-jest": "^29.1.2",
    "codecov": "^3.6.5",
    "colors": "1.4.0",
    "husky": "^3.1.0",
    "jest": "^29.0.2",
    "jest-circus": "^29.0.2",
    "jest-junit": "^14.0.1",
    "jest-snapshot": "^29.0.2",
    "lerna": "^5.5.0",
    "patch-package": "^6.2.2",
    "prettier": "^2.7.1",
    "prettier-plugin-java": "^1.6.2",
    "prettier-plugin-solidity": "1.0.0-alpha.35",
    "pretty-quick": "^2.0.1",
    "prompt": "1.2.0",
    "semver": "7.3.5",
    "solc": "0.5.8",
    "ts-jest": "^29.0.0",
    "ts-node": "^10.9.1",
    "tsconfig-paths": "^3.8.0",
    "tslint": "^5.20.0",
    "typescript": "4.7.4",
    "typescript-tslint-plugin": "^0.5.4"
  },
  "resolutions": {
<<<<<<< HEAD
    "ganache": "npm:@soloseng/ganache@7.8.0-beta.1",
=======
    "bip39": "https://github.com/bitcoinjs/bip39#d8ea080a18b40f301d4e2219a2991cd2417e83c2",
    "blind-threshold-bls": "npm:@celo/blind-threshold-bls@1.0.0-beta",
    "ganache": "npm:@celo/ganache@7.8.0-unofficial.0",
>>>>>>> e7ebc92c
    "@types/bn.js": "4.11.6",
    "bignumber.js": "9.0.0"
  }
}
<|MERGE_RESOLUTION|>--- conflicted
+++ resolved
@@ -84,13 +84,9 @@
     "typescript-tslint-plugin": "^0.5.4"
   },
   "resolutions": {
-<<<<<<< HEAD
     "ganache": "npm:@soloseng/ganache@7.8.0-beta.1",
-=======
     "bip39": "https://github.com/bitcoinjs/bip39#d8ea080a18b40f301d4e2219a2991cd2417e83c2",
     "blind-threshold-bls": "npm:@celo/blind-threshold-bls@1.0.0-beta",
-    "ganache": "npm:@celo/ganache@7.8.0-unofficial.0",
->>>>>>> e7ebc92c
     "@types/bn.js": "4.11.6",
     "bignumber.js": "9.0.0"
   }
